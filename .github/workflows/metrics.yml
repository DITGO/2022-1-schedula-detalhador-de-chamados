name: Generate Metrics Release

on:
  pull_request_review:
    types: [submitted, assigned]
    branches: 
      - main
      - develop
  release:
    types: [published]

jobs:
  send-metrics:
    runs-on: ubuntu-latest
    steps:
      - name: 'Get Previous tag'
        id: previoustag
        uses: "WyriHaximus/github-action-get-previous-tag@v1"
        with:
          fallback: 1.0.0 # Optional fallback tag to use when no tag can be found

      - name: Checkout code
        uses: actions/checkout@v3

      - name: Setup Python
        uses: actions/setup-python@v4
        with:
          python-version: "3.10"

      - name: Create Metrics SonarCloud
<<<<<<< HEAD
        run: python metrics/sonar-metrics.py ${{ github.event.repository.name }} ${{ steps.previoustag.output.tag }}
=======
        run: python metrics/sonar-metrics.py ${{ github.event.repository.name }} ${{ steps.get_version.SOURCE_TAG }}
>>>>>>> 974237c9

      - name: Commit Metrics SonarCloud File
        run: |
          git config --global user.email "${{ secrets.USER_EMAIL }}"
          git config --global user.name "${{ secrets.USER_USERNAME }}"
          git clone --single-branch --branch main "https://x-access-token:${{ secrets.REPO_TOKEN }}@github.com/fga-eps-mds/2022-1-schedula-doc" docs
          mkdir -p docs/analytics-raw-data
          cp -R fga-eps-mds*.json docs/analytics-raw-data
          cd docs
          git add .
          git commit -m "Métricas SonarCloud - ${{ github.event.repository.name }} ${{ github.ref_name }}"
          git push
          echo "Metrics File Generated Successfully."<|MERGE_RESOLUTION|>--- conflicted
+++ resolved
@@ -28,11 +28,8 @@
           python-version: "3.10"
 
       - name: Create Metrics SonarCloud
-<<<<<<< HEAD
         run: python metrics/sonar-metrics.py ${{ github.event.repository.name }} ${{ steps.previoustag.output.tag }}
-=======
-        run: python metrics/sonar-metrics.py ${{ github.event.repository.name }} ${{ steps.get_version.SOURCE_TAG }}
->>>>>>> 974237c9
+
 
       - name: Commit Metrics SonarCloud File
         run: |
