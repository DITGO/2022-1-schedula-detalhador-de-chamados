--- conflicted
+++ resolved
@@ -18,27 +18,17 @@
     runs-on: ubuntu-latest
     steps:
 
-<<<<<<< HEAD
-=======
       - name: Checkout code
         uses: actions/checkout@v3
         with:
           fetch-depth: 0
 
->>>>>>> 880ff53e
       - name: 'Get Previous tag'
         id: previoustag
         uses: "WyriHaximus/github-action-get-previous-tag@v1"
         with:
           fallback: 1.0.0 # Optional fallback tag to use when no tag can be found
 
-<<<<<<< HEAD
-
-      - name: Checkout code
-        uses: actions/checkout@v3
-
-=======
->>>>>>> 880ff53e
       - name: Setup Python
         uses: actions/setup-python@v4
         with:
