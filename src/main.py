from fastapi import FastAPI
from starlette.middleware.cors import CORSMiddleware

from routers import category, problem, request

app = FastAPI()

<<<<<<< HEAD
app.include_router(request.router)
app.include_router(problem.router)
app.include_router(category.router)

=======
>>>>>>> 1ec6778a
app.add_middleware(
    CORSMiddleware,
    allow_origins=["*"],
    allow_methods=["*"],
    allow_headers=["*"],
)

app.include_router(problem.router)
app.include_router(category.router)


@app.get("/")
def root():
    return {"APP": "Detalhador de chamados is running"}<|MERGE_RESOLUTION|>--- conflicted
+++ resolved
@@ -5,13 +5,10 @@
 
 app = FastAPI()
 
-<<<<<<< HEAD
 app.include_router(request.router)
 app.include_router(problem.router)
 app.include_router(category.router)
 
-=======
->>>>>>> 1ec6778a
 app.add_middleware(
     CORSMiddleware,
     allow_origins=["*"],
